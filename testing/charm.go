--- conflicted
+++ resolved
@@ -9,13 +9,8 @@
 	"path/filepath"
 	"runtime"
 
-<<<<<<< HEAD
 	"github.com/juju/charm/v9"
-	"github.com/juju/utils/fs"
-=======
-	"github.com/juju/charm/v8"
 	"github.com/juju/utils/v3/fs"
->>>>>>> e6af52d6
 )
 
 func check(err error) {
